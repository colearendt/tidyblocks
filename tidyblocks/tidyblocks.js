--- conflicted
+++ resolved
@@ -1084,15 +1084,10 @@
    * @returns This object.
    */
   test (environment, blockId, testFunc, parameters, ...columns) {
-<<<<<<< HEAD
+    tbAssert(this.hasColumns(columns),
+             `[block ${blockId}] unknown column(s) ${columns} in tbbZTestOneSample`)
     const {result, legend} = testFunc(environment.stdlib, this, blockId, parameters, columns)
     environment.displayStats(result, legend)
-=======
-    tbAssert(this.hasColumns(columns),
-             `[block ${blockId}] unknown column(s) ${columns} in tbbZTestOneSample`)
-    const result = testFunc(environment.stdlib, this, blockId, parameters, columns)
-    environment.displayError(result.print())
->>>>>>> 7e8e905d
     return this
   }
 
