--- conflicted
+++ resolved
@@ -208,64 +208,32 @@
    * @param rightColumn {string} - name of column from right table.
    * @result this object (for method chaining) with new joined DataForge dataframe.
    */
-<<<<<<< HEAD
-  join (getDataFxn, leftTable, leftColumn, rightTable, rightColumn) {
-    
-    var left = leftTable.toArray()
-    var right = rightTable.toArray()
-
-    const renameKey = (o, key_old, key_new) => {
-      const o_new = {}
-      delete Object.assign(o_new, o, {[key_new]: o[key_old]})[key_old]
-      return o_new
-    }
-    
-    function join(x, y, by_x, by_y) { 
-      var result = []; 
-      y = y.map(o => renameKey(o, by_y, by_x))
-      for (let i of x) { 
-        for (let j of y) { 
-          if ( i[by_x] === j[by_x] ) {
-            for (let k in i) {
-              if (k !== by_x && Object.keys(j).includes(k)) {
-                // overlapping key name!
-                i = renameKey(i, k, k + "_x")
-                j = renameKey(j, k, k + "_y")
-              }
-            }
-            result.push( Object.assign({}, i, j) )
-          }
-        }
-      } 
-      return result;
-    }
-
-    this.df = this.makeDataFrame([
-      join(left, right, leftColumn, rightColumn)
-    ])
-=======
   join (getDataFxn, leftTableName, leftColumn, rightTableName, rightColumn) {
-    const _addJoinFields = (result, tableName, keyColumnName, record) => {
-      Object.keys(record)
-        .filter(key => (key != keyColumnName))
-        .forEach(key => {result[`${tableName}.${key}`] = record[key]})
-    }
-
-    const leftTable = getDataFxn(leftTableName).toArray()
-    const rightTable = getDataFxn(rightTableName).toArray()
-    const resultTable = []
-    for (let leftRecord of leftTable) {
-      for (let rightRecord of rightTable) {
-        if (leftRecord[leftColumn] === rightRecord[rightColumn]) {
-          const resultRecord = {'Join': leftRecord[leftColumn]}
-          _addJoinFields(resultRecord, leftTableName, leftColumn, leftRecord)
-          _addJoinFields(resultRecord, rightTableName, rightColumn, rightRecord)
-          resultTable.push(resultRecord)
+
+    const _addFieldsExcept = (result, tableName, row, exceptName) => {
+      Object.keys(row)
+        .filter(key => (key != exceptName))
+        .forEach(key => {result[`${tableName}_${key}`] = row[key]})
+    }
+
+    const leftTable = getDataFxn(leftTableName)
+          .toArray()
+    const rightTable = getDataFxn(rightTableName)
+          .toArray()
+
+    const result = []
+    for (let leftRow of leftTable) { 
+      for (let rightRow of rightTable) { 
+        if (leftRow[leftColumn] === rightRow[rightColumn]) {
+          const row = {'_join_': leftRow[leftColumn]}
+          _addFieldsExcept(row, leftTableName, leftRow, leftColumn)
+          _addFieldsExcept(row, rightTableName, rightRow, rightColumn)
+          result.push(row)
         }
       }
-    }
-    this.df = this.makeDataFrame(resultTable)
->>>>>>> 7daed6a7
+    } 
+
+    this.df = this.makeDataFrame(result)
     return this
   }
 
@@ -286,6 +254,7 @@
   toArray () {
     return this.df.toArray()
   }
+}
 
 //
 // Make this file require'able if running from the command line.
